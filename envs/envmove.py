import torch
from map import Map
from utils.plot import bool_tensor_visualization
from utils.geometry import get_circle_points, get_line_points, transformation, transformation_back, trans_simple, trans_simple_back
from utils import batch_theta_to_rotation_matrix, batch_theta_to_orientation_vector
from utils import position_encode, pos_encode, attitude_encode
from typing import List
import math
from cfg import *

class Agent:
    def __init__(self, agent_cfg:AgentCfg, batch_size, dt=0.02, ori=None, device='cpu'):
        """
        初始化无人机代理 配置相机参数 配置无人机参数 配置无人机位置和朝向

        参数:
            agent_cfg (CameraCfg): 相机配置参数，包括焦距、视场角、图像宽度等。
            ori (float): 相机朝向角度（弧度制），若未提供，则随机初始化。
            batch_size (int): 批大小，即同时模拟的相机数量。
            dt (float): 时间步长，默认为 0.02。
            device (str): 计算设备，默认为 'cpu'。

        主要属性:
            f (torch.tensor): 相机焦距。
            field (torch.tensor): 视场角（弧度制），要求在 (0, π) 范围内。
            w (int): 图像的像素宽度。
            field_radius (torch.tensor): 视场半径。
            ori (torch.tensor): 相机朝向角度（弧度制），若未提供，则随机初始化。
            R (torch.tensor): 旋转矩阵，由朝向角度计算得到。
            ori_vector (torch.tensor): 方向向量，由朝向角度计算得到。
            safe_radius (torch.tensor): 安全半径，若未提供，则计算 `f / sin(0.5 * field)`。

        说明:
            - 若 `agent_cfg.ori` 未提供，则 `ori` 采用 [0, 2π) 范围内的随机值初始化。
            - 旋转矩阵 `R` 和方向向量 `ori_vector` 由 `ori` 计算得到，用于表示相机的方向信息。
            - `safe_radius` 是基于焦距 `f` 和视场角 `field` 计算的最小安全距离。
        """
        assert 0 < agent_cfg.field < math.pi, 'Error::in Agent __init__: Wrong field angle'
        self.cfg = agent_cfg

        self.batch_size = batch_size
        self.device = device

        self.dt = torch.tensor(dt, dtype=torch.float, device=device)
        
        # 将所有浮点数转换为 tensor.float 类型
        self.f = torch.tensor(agent_cfg.f, dtype=torch.float, device=device)
        self.field = torch.tensor(agent_cfg.field, dtype=torch.float, device=device)
        self.w = agent_cfg.w
        self.field_radius = torch.tensor(agent_cfg.field_radius, dtype=torch.float, device=device)
        
        self.pos = torch.zeros((batch_size, 2), dtype=torch.float, device=device)
        # 随机初始化ori（若未提供）
        self.ori = torch.tensor(ori, dtype=torch.float, device=device).expand(batch_size) if ori is not None else torch.rand((batch_size, ), dtype=torch.float, device=device) * 2 * math.pi
        
        # print("Shape of ori:", self.ori.shape)

        # 计算旋转矩阵和方向向量
        self.R = batch_theta_to_rotation_matrix(self.ori)
        self.ori_vector = batch_theta_to_orientation_vector(self.ori)
        # print("Shape of ori_vector:", self.ori_vector.shape)
        # 计算安全半径
        self.safe_radius = torch.tensor(agent_cfg.safe_radius, dtype=torch.float, device=device) if agent_cfg.safe_radius is not None else self.f / torch.sin(0.5 * self.field)

        self.vel = torch.zeros((batch_size, 2), dtype=torch.float, device=device)
        self.acc = torch.zeros((batch_size, 2), dtype=torch.float, device=device)
        self.prefer_acc = torch.rand((batch_size, 2), dtype=torch.float, device=device)
        self.att_vel = torch.zeros((batch_size,), dtype=torch.float, device=device)
        self.att_acc = torch.zeros((batch_size,), dtype=torch.float, device=device)

        self.att_acc_timer = torch.zeros((batch_size,), dtype=torch.int, device=device) # 计时器，记录角加速度未变化的时间
        self.att_acc_change_time = torch.randint(agent_cfg.min_att_acc_change_step, agent_cfg.max_att_acc_change_step, (batch_size,), device=device) # 角加速度变化时间间隔

        self.desired_pos = torch.zeros((batch_size, 2), dtype=torch.float, device=device)

    def step(self):
        # 根据当前加速度和角加速度更新速度、角速度、位置和朝向
        self.pos = self.pos + 0.5 * self.vel * self.dt + 0.5 * self.acc * self.dt ** 2
        # print(self.pos[0])
        self.vel = self.vel + self.dt * self.acc
        self.vel = torch.clamp(self.vel, -self.cfg.max_speed, self.cfg.max_speed)
        # print("Before ori:", self.ori.shape)
        # print(self.ori.shape, self)
        self.ori = self.ori + 0.5 * self.att_vel * self.dt + 0.5 * self.att_acc * self.dt ** 2
        # print("After ori:", self.ori.shape)
        self.att_vel = self.att_vel + self.dt * self.att_acc
        self.att_vel = torch.clamp(self.att_vel, -self.cfg.max_att_speed, self.cfg.max_att_speed)

        self.R = batch_theta_to_rotation_matrix(self.ori)
        # print("Before ori_vector:", self.ori_vector.shape)
        self.ori_vector = batch_theta_to_orientation_vector(self.ori)
        # print("After ori_vector:", self.ori_vector.shape)

        self.att_acc_timer += 1

    def reset_idx(self, idx, init_pos, desired_pos):
        num_reset = len(idx)
        # 随机初始化无人机初始位置和姿态
        self.ori[idx] = torch.rand((num_reset, ), dtype=torch.float, device=self.device) * 2 * math.pi
        self.R[idx] = batch_theta_to_rotation_matrix(self.ori[idx])
        self.ori_vector[idx] = batch_theta_to_orientation_vector(self.ori[idx])
        # print("Shape of ori_vector:", self.ori_vector.shape)
        self.pos[idx] = init_pos[idx]
        self.vel[idx] = 0
        self.att_vel[idx] = 0

        self.prefer_acc = torch.rand((num_reset, 2), dtype=torch.float, device=self.device) * 2 - 1
        self.att_acc_timer[idx] = 0
        self.att_acc_change_time[idx] = torch.randint(self.cfg.min_att_acc_change_step, self.cfg.max_att_acc_change_step, (num_reset,), device=self.device)

        self.desired_pos[idx] = desired_pos[idx]
    

        

class EnvMove:
    def __init__(
            self, 
            batch_size:int,
            resolution_ratio=0.0,
            device="cpu",
            ):
        # 初始化环境之后得手动调用一次reset，用于生成智能体状态、更新可视范围
        # resolution_ratio < 0 不渲染
        """
            w_gt (int): ground truth 采样像素宽度，应该注意，w的取值应大于等于 `tan(alpha/2) / tan(ratio/2R) + 1` 建议优化为 `2R*tan(alpha/2) / ratio + 1`
                        之所以需要 w_gt 和 w 同时存在，是因为w_gt算出来可能太大了（分辨率0.01，视场角为90°时，w会逼近1000），而现实中分辨率不高的场景很普遍
                        由于ratio是env的属性，所以w_gt应在EnvMove的init_grid方法中实现。
        """
        self.batch_size = batch_size
        self.device = device

        self.cfg = EnvMoveCfg()

        self.agent = Agent(self.cfg.agent_cfg, batch_size, dt=self.cfg.dt, device=device)

        self.map = Map(self.cfg.map_cfg)
        self.map.random_initialize()

        self.__resolution_ratio = resolution_ratio


        self.init_grid()
        if resolution_ratio > 0:
            H, W = int(self.map.height/resolution_ratio), int(self.map.width/resolution_ratio)
            self.H, self.W = H, W
            self.grid = torch.zeros((H, W), device=device, dtype=torch.bool)
            self.center = torch.tensor([H//2, W//2], dtype=torch.int32, device=device)
            self.init_visual_grid()
            bool_tensor_visualization(self.grid.to("cpu"))


        

    def init_grid(self):
        ratio = self.map.ratio
        self.__ratio = ratio
        
        self.H, self.W = int(self.map.height/ratio), int(self.map.width/ratio)

        w_gt =  (2 * self.agent.field_radius * torch.tan(0.5 * self.agent.field)) / ratio + 1
        w_gt = torch.ceil(w_gt).to(torch.int32).item()
        w_gt = min(w_gt, self.H + self.W)
        self.w_gt = w_gt
        
        # n_theta = int(2 * math.pi * self.agent.field_radius / ratio)
        # n_theta = min(n_theta, 2 * (self.W + self.H))
        # self.n_theta = n_theta
        # print(self.n_theta)

        self.map_center = torch.tensor([self.W//2, self.H//2], dtype=torch.float32, device=self.device)
        if len(self.map.circle_center_array) != 0:
            self.circle_center = torch.stack(self.map.circle_center_array).to(self.device)
            self.circle_radius = torch.stack(self.map.circle_radius_array).to(self.device)
        if len(self.map.line_array) != 0:
            self.line = torch.stack(self.map.line_array).to(self.device)
        if len(self.map.triangle_point_array) != 0:
            self.triangle_points = torch.stack(self.map.triangle_point_array).to(self.device)
        points_all, points_no_obstacle, points_obs, point_mask_obstacle, grid, grid_mask_obstacle = self.get_map_grid(self.map)

        # 这里需要用transformation_back是因为从(0, 0)(W, H)平移到(-W/2, -H/2)(W/2, H/2)的坐标系
        # 下面这几个都是[batch_size, number of points, 2]的点集，其中2是float形式的物理xy坐标
        self.points_all = trans_simple_back(points_all, self.map_center) * ratio # 所有点的xy坐标
        self.points_no_obstacle = trans_simple_back(points_no_obstacle, self.map_center) * ratio # 无障碍物的点的xy坐标
        self.points_obstacle = trans_simple_back(points_obs, self.map_center) * ratio # 障碍物的点的xy坐标
        self.points_safe, self.safe_grid_mask_obstacle = self.get_safe_set()
        self.points_safe = trans_simple_back(self.points_safe, self.map_center) * ratio # 安全集合的点的xy坐标

        # 下面这三个都是[W, H, 2]的矩阵。实际物理坐标/ratio取整再平移到(-W/2, -H/2)(W/2, H/2)的坐标系就对应矩阵下标
        self.grid_map = grid # 存的就是实际物理坐标了
        # print("Shape of grid:", self.grid_map.shape)
        self.grid_mask_obstacle = grid_mask_obstacle
        self.grid_safe_mask_obstacle = self.safe_grid_mask_obstacle

        self.points_visible = torch.zeros(self.batch_size, self.W*self.H, dtype=torch.bool, device=self.device)
        self.grid_mask_visible = torch.zeros(self.batch_size, self.W, self.H, dtype=torch.bool, device=self.device)
        self.grid_visit_time = torch.zeros(size=(self.batch_size, self.W, self.H), dtype=torch.float32, device=self.device)
        
        

    def physical_to_matrix(self, physical_coords):
        """
        将物理坐标转换为矩阵坐标，并进行四舍五入。
        physical_coords: Tensor [N, 2]，其中每行是 (x, y)
        返回矩阵坐标 Tensor [N, 2]，其中每行是 (row, col)
        """
        x, y = physical_coords[:, 0], physical_coords[:, 1]
        row = torch.round(self.H // 2 + y / self.__ratio).long()
        col = torch.round(x / self.__ratio + self.W // 2).long()
        return torch.stack((col, row), dim=-1)

    def init_visual_grid(self):
        points = None

        if len(self.map.circle_center_array) != 0:
            circle_center = self.circle_center / self.__resolution_ratio
            circle_radius = self.circle_radius / self.__resolution_ratio
            points = get_circle_points(circle_center, circle_radius)

        if len(self.map.line_array) != 0:
            line = self.line / self.__resolution_ratio
            line_points = get_line_points(lines=line)
            if points is not None:
                points = torch.cat([points, line_points], dim=0)
            else:
                points = line_points
        
        if points is not None:
            points = transformation(points, self.center)
            valid = (points[:, 0] >= 0) & (points[:, 0] < self.H) & (points[:, 1] >= 0) & (points[:, 1] < self.W)
            points = points[valid]
            self.grid[points[:, 0], points[:, 1]] = True

    def get_safe_set(self):
        r = torch.max(self.agent.safe_radius).item()
        safe_map = Map(
            self.cfg.map_cfg
        )
        for i in range(len(self.map.circle_center_array)):
            safe_map.add_circle(
                x=self.map.circle_center_array[i][0].item(),
                y=self.map.circle_center_array[i][1].item(),
                r=self.map.circle_radius_array[i][0].item()+r
            )
        for i in range(len(self.map.triangle_point_array)):
            p0, p1, p2 = self.map.triangle_point_array[i][0], self.map.triangle_point_array[i][1], self.map.triangle_point_array[i][2]
            v0, v1, v2 = p1-p2, p2-p0, p0-p1
            v0_, v1_, v2_ = torch.tensor([v0[1], -v0[0]]), torch.tensor([v1[1], -v1[0]]), torch.tensor([v2[1], -v2[0]])
            v0_, v1_, v2_ = v0_/torch.norm(v0_)*r, v1_/torch.norm(v1_)*r, v2_/torch.norm(v2_)*r
            safe_map.add_triangle(p1.tolist(), (p1+v0_).tolist(), (p2+v0_).tolist())
            safe_map.add_triangle(p1.tolist(), (p1-v0_).tolist(), (p2-v0_).tolist())
            safe_map.add_triangle(p2.tolist(), p1.tolist(), (p2+v0_).tolist())
            safe_map.add_triangle(p2.tolist(), p1.tolist(), (p2-v0_).tolist())

            safe_map.add_triangle(p2.tolist(), (p2+v1_).tolist(), (p0+v1_).tolist())
            safe_map.add_triangle(p2.tolist(), (p2-v1_).tolist(), (p0-v1_).tolist())
            safe_map.add_triangle(p0.tolist(), p2.tolist(), (p0+v1_).tolist())
            safe_map.add_triangle(p0.tolist(), p2.tolist(), (p0-v1_).tolist())

            safe_map.add_triangle(p0.tolist(), (p0+v2_).tolist(), (p1+v2_).tolist())
            safe_map.add_triangle(p0.tolist(), (p0-v2_).tolist(), (p1-v2_).tolist())
            safe_map.add_triangle(p1.tolist(), p0.tolist(), (p1+v2_).tolist())
            safe_map.add_triangle(p1.tolist(), p0.tolist(), (p1-v2_).tolist())

            safe_map.add_triangle(p0.tolist(), p1.tolist(), p2.tolist())
            safe_map.add_circle(x=p0[0].item(), y=p0[1].item(), r=r)
            safe_map.add_circle(x=p1[0].item(), y=p1[1].item(), r=r)
            safe_map.add_circle(x=p2[0].item(), y=p2[1].item(), r=r)
        #dists = torch.cdist(safe, block)
        _, safe_points, _, _, _, safe_grid_mask = self.get_map_grid(safe_map)
        return safe_points, safe_grid_mask

    def is_collision(self):
        # origins = torch.stack([camera.position.unsqueeze(0).to(self.device) for camera in self.cameras], dim=0)
        # r = torch.tensor([camera.safe_radius for camera in self.cameras], device=self.device).unsqueeze(-1).unsqueeze(-1)
        origins = self.agent.pos.unsqueeze(1)
        # print("??????????????", origins.shape)
        r = self.agent.safe_radius.unsqueeze(-1).unsqueeze(-1)
        # r = 0
        is_collision = torch.zeros((self.batch_size,), dtype=torch.bool, device=self.device)
        if len(self.map.circle_center_array) != 0:
            distance = torch.norm(self.circle_center-origins, dim=-1, keepdim=True)
            sign = (distance - r - self.circle_radius <=  0)
            is_collision |= sign.squeeze(-1).any(dim=-1, keepdim=False)

        if len(self.map.line_array) != 0:
            line = self.line.unsqueeze(0)   # 1, n, 2, 2
            d = line[..., 1, :] - line[..., 0, :]   # 1, n, 2
            f0 = line[..., 0, :] - origins   # m, n, 2
            f1 = line[..., 1, :] - origins   # m, n, 2
            # r.shape = 1, 1, 
            sign = (torch.norm(f0, dim=-1, keepdim=True) - r <= 0) | (torch.norm(f1, dim=-1, keepdim=True) - r <= 0)
            sign_mask = ((d * f1).sum(dim=-1, keepdim=True) >= 0) & ((-d * f0).sum(dim=-1, keepdim=True) >= 0)

            s = torch.abs((f0[..., 0] * f1[..., 1] - f0[..., 1] * f1[..., 0])).unsqueeze(-1)
            h = s / torch.norm(d, dim=-1, keepdim=True)
            sign |= (sign_mask & (h - r <= 0))
            is_collision |= sign.squeeze(-1).any(dim=-1, keepdim=False) 
            # a = torch.sum(d * d, dim=-1)
            # b = 2 * torch.sum(f * d, dim=-1)
            # c = torch.sum(f * f, dim=-1) - r.squeeze(-1) ** 2
            # sign = (b**2 - 4*a*c) >= 0

        # if is_collision[1]:
        #     print(self.agent.pos[1])
        #     # print(self.line[11])
        #     collision_lines = torch.nonzero(sign, as_tuple=True)[1]
        #     print("Collision with line indices:", collision_lines.tolist())  # 打印发生碰撞的线的索引
        #     print("Collision with line!!!")

        if len(self.map.triangle_point_array) != 0:
            triangle = self.triangle_points.unsqueeze(0)
            A, B, C = triangle[..., 0, :], triangle[..., 1, :], triangle[..., 2, :]
            v0, v1, v2 = C - A, B - A, origins - A

            dot00 = torch.sum(v0 * v0, dim=-1, keepdim=True)
            dot01 = torch.sum(v0 * v1, dim=-1, keepdim=True)
            dot02 = torch.sum(v0 * v2, dim=-1, keepdim=True)
            dot11 = torch.sum(v1 * v1, dim=-1, keepdim=True)
            dot12 = torch.sum(v1 * v2, dim=-1, keepdim=True)

            inv_denom = 1 / (dot00 * dot11 - dot01 * dot01)
            u = (dot11 * dot02 - dot01 * dot12) * inv_denom
            v = (dot00 * dot12 - dot01 * dot02) * inv_denom
            w = 1 - u - v
            
            sign = ((u >= 0) & (v >= 0) & (w >= 0)).squeeze(-1)
            is_collision |= sign.any(dim=-1, keepdim=False) 
        
        return is_collision
    
    def get_image_pixels(self, w:int=None):
        """
        w(int): 输入为相机分辨率w，默认为agent的分辨率

        return
            origins: shape = (batch_size, 1, 2) 位置信息，防止重复计算
            pixels: shape = (batch_size, w, 2) 相片上每个像素所在的物理坐标
        """
        origins = self.agent.pos.unsqueeze(1) # B, 1, 2
        orientations = self.agent.ori_vector.unsqueeze(1) # B, 1, 2
        if not w:
            w = self.agent.w
        f = self.agent.f.unsqueeze(-1).unsqueeze(-1).unsqueeze(-1) # 1, 1, 1
        field = self.agent.field.unsqueeze(-1).unsqueeze(-1).unsqueeze(-1) # 1, 1, 1
        field = torch.tan(field * 0.5) # 1, 1, 1
        t = torch.linspace(0, 1, w, device=self.device).unsqueeze(0) # 1, w
        v = torch.stack([orientations[..., 1], -orientations[..., 0]], dim=-1) # B, 1, 2
        v = f * field * v # B, 1, 2
        d = origins + f * orientations - v # B, 1, 2
        pixels = d + t.unsqueeze(-1) * 2 * v # B, w, 2
        return origins, pixels
    
    def get_images(self, w=None):
        """

        """
        origins, pixels = self.get_image_pixels(w) # origins: B, 1, 2 pixels: B, w, 2
        directions = pixels - origins # B, w, 2
        #print()
        d_norm = torch.norm(directions, dim=-1, keepdim=False) # B, w
        img = None
        directions = directions.unsqueeze(2) # B, w, 1, 2
        if len(self.map.circle_center_array) != 0:
            circle_center = self.circle_center.unsqueeze(0) # 1, M, 2
            circle_radius = self.circle_radius.unsqueeze(0) # 1, M, 1

            delta = (origins - circle_center).unsqueeze(1) # B, 1, M, 2
            
            a = (directions ** 2).sum(dim=-1, keepdim=True) # B, w, 1, 1
            b = 2 * (directions * delta).sum(dim=-1, keepdim=True) # B, w, M, 1
            c = (delta ** 2).sum(dim=-1, keepdim=True) - circle_radius ** 2 # B, w, M, 1
            
            discriminant = b ** 2 - 4 * a * c # B, w, M, 1
            valid = discriminant >= 0 # B, w, M, 1
            
            sqrt_discriminant = torch.sqrt(torch.clamp(discriminant, min=0)) # B, w, M, 1
            t1 = (-b - sqrt_discriminant) / (2 * a) # B, w, M, 1
            t2 = (-b + sqrt_discriminant) / (2 * a) # B, w, M, 1

            t = torch.where((t1 >= 0) & valid, t1, t2) # B, w, M, 1
            t = torch.where(valid & (t >= 0), t, torch.tensor(float('inf'), device=self.device)) # B, w, M, 1
            img, _ = torch.min(t.squeeze(-1), dim=-1) # B, w
        directions = directions.squeeze(1) # B, w, 2

        if len(self.map.line_array) != 0:
            line = torch.stack(self.map.line_array).to(self.device) # N, 2, 2
            line = line.unsqueeze(0) # 1, N, 2, 2
            m, n = directions.shape[1], line.shape[1] # m, n = w, N
            if img is None:
                img = torch.full((self.batch_size, m), float('inf'), device=self.device) 
            # print(f"m:{m}, n:{n}")
            # print("Shape of direction", directions.shape)
            e = (line[..., 1, :] - line[..., 0, :]).unsqueeze(0).expand(self.batch_size, m, n, 2) # B, w, N, 2
            b = (line[..., 1, :] - origins).unsqueeze(1).expand(self.batch_size, m, n, 2) # B, w, N, 2
            A = torch.stack([directions.expand(self.batch_size, m, n, 2), e], dim=4) # B, w, N, 4
            valid = torch.abs(torch.det(A)) > 0# B, w
            
            x = torch.full((self.batch_size, m, n, 2), float('inf'), device=self.device) # B, w, N, 2
            if valid.any():
                idx = valid.nonzero(as_tuple=True)
                A, b = A[idx], b[idx]
                x[idx] = torch.linalg.solve(A, b) + 0.0
                t = torch.full((self.batch_size, m, n), float('inf'), device=self.device)
                idx = (x[..., 0] >= 1) & (x[..., 1] >= 0) & (x[..., 1] <= 1)
                t[idx] = x[idx][..., 0]
                t, _ = torch.min(t, dim=2)
                img = torch.where((img<t), img, t)
        # 返回 深度图， 成像线段上像素点实际坐标
        imgs = d_norm * img
        imgs = torch.where(imgs == float('inf'), self.cfg.agent_cfg.field_radius, imgs)
        # print(imgs[0].shape)
        
        return imgs, pixels
    
    def get_map_grid(self, map:Map):
        """
            生成地图的网格坐标，并判断哪些点位于障碍物内部。

            参数:
                map (Map): 输入的地图对象，包含地图尺寸、分辨率及障碍物信息。

            返回:
                tuple:
                    - points (Tensor): 所有网格坐标点 (N, 2)。
                    - points[~mask] (Tensor): 未被障碍物占据的自由空间网格坐标。
                    - points[mask] (Tensor): 位于障碍物内部的网格坐标。
                    - mask (Tensor): 布尔掩码，指示哪些网格点位于障碍物内。
                    - grid (Tensor): 以地图坐标系表示的网格坐标，形状为 (W, H, 2)。
                    - grid_mask (Tensor): 以地图坐标系表示的布尔掩码，形状为 (W, H)，标识障碍物区域。

            过程:
                1. 计算网格尺寸 (H, W) 并生成所有网格坐标点。
                2. 初始化掩码 mask，标识是否位于障碍物内部。
                3. 处理圆形障碍物：
                - 计算网格点到所有圆心的欧几里得距离。
                - 依据半径判断哪些点在圆形障碍物内，更新 mask。
                4. 处理三角形障碍物：
                - 计算点是否落在某个三角形内部，更新 mask。
                5. 转换网格坐标到地图坐标系，并返回相关数据。

            """
        ratio = map.ratio
        H, W = int(map.height/ratio), int(map.width/ratio)
        center = torch.tensor([W//2, H//2], dtype=torch.float32, device=self.device)
        x = torch.arange(W, device=self.device).view(W, 1).expand(W, H)
        y = torch.arange(H, device=self.device).view(1, H).expand(W, H)
        points = torch.stack([x, y], dim=-1).to(torch.float32).reshape(-1, 2)
        mask = torch.zeros(points.shape[0], dtype=torch.bool, device=self.device)
        
        if len(map.circle_center_array) != 0:
            circle_center = torch.stack(map.circle_center_array).to(self.device) / ratio
            circle_radius = torch.stack(map.circle_radius_array).to(self.device) / ratio
            circle_center = trans_simple(circle_center, center)
            d = torch.cdist(points, circle_center)
            in_circle = (d <= circle_radius.T).any(dim=1)
            mask |= in_circle
        
        if len(map.triangle_point_array) != 0:
            triangle = torch.stack(map.triangle_point_array).to(self.device) / ratio
            triangle = trans_simple(triangle, center)

            A, B, C = triangle[..., 0, :], triangle[..., 1, :], triangle[..., 2, :]
            v0 = C - A
            v1 = B - A

            dot00 = torch.einsum('md,md->m', v0, v0)
            dot01 = torch.einsum('md,md->m', v0, v1)
            dot11 = torch.einsum('md,md->m', v1, v1)
            denom = dot00 * dot11 - dot01 * dot01

            v2 = points[:, None, :] - A[None, :, :]
            dot02 = torch.einsum('nmd,md->nm', v2, v0)  
            dot12 = torch.einsum('nmd,md->nm', v2, v1)  
            u = (dot02 * dot11 - dot12 * dot01) / denom
            v = (dot12 * dot00 - dot02 * dot01) / denom

            in_triangle = (u >= 0) & (v >= 0) & (u + v <= 1)
            in_triangle = in_triangle.any(dim=-1)
            mask |= in_triangle

        grid = trans_simple_back(points.clone(), center).reshape(W, H, 2) * ratio
        # print("Shape of grid:", grid.shape)
        grid_mask = mask.reshape(W, H)
        return points, points[~mask], points[mask], mask, grid, grid_mask
    
    def get_img_field(self):
        W, H = self.grid_map.shape[0], self.grid_map.shape[1]
        origins = self.agent.pos.unsqueeze(1) # B, 1, 2
        B = origins.shape[0]
        imgs, pixels = self.get_images(self.w_gt) # B, wgt  B, wgt, 2
        field_radius = self.agent.cfg.field_radius
        imgs = torch.where(imgs == float('inf'), field_radius, imgs)
        # points = self.points_all.clone().unsqueeze(0).expand(B, -1, -1) # B, W*H, 2
        points = self.grid_map.view(1, W * H, 2).repeat(B, 1, 1)
        #points = points.reshape(B, self.W, self.H, 2)
        #points = torch.flip(points, dims=[2]) # B, W, H, 2
        
        vp = pixels - origins
        ap = torch.atan2(vp[..., 1], vp[..., 0]) # B, wgt

        vc = points - origins # B, W*H, 2
        ac = torch.atan2(vc[..., 1], vc[..., 0]) # B, W*H
        dc = torch.norm(vc, dim=-1) # B, W*H

        r = torch.where(dc == 0, torch.tensor(1e-6, device=self.device), dc)
        cosc = torch.sum(vc * self.agent.ori_vector.unsqueeze(1), dim=-1)
        cosc /= r
        cosA = torch.cos(self.agent.field * 0.5)
        mask = (cosc >= cosA) & (r <= field_radius) # B, W*H

        a_diff = torch.abs(ap.unsqueeze(2) - ac.unsqueeze(1))
        pixel_idx = a_diff.argmin(dim=1) # B, W*H

        depths = torch.gather(imgs, 1, pixel_idx) # B, W*H

        mask &= (dc <= depths)
        
        #mask = mask.reshape(B, self.W, self.H)
        #mask = torch.flip(mask, dims=[2]) # B, W, H, 2
        mask_grid = mask.reshape(B, W, H)
        mask_points = mask
        return mask_points, mask_grid

    def update_grid_mask_visible(self):
        delta_point_mask_visible, delta_grid_mask_visible = self.get_img_field()
        # print(self.points_visible.shape, delta_point_mask_visible.shape)
        self.points_visible |= delta_point_mask_visible
        self.grid_mask_visible |= delta_grid_mask_visible
        return
    
    def update_grid_mask_visible_(self):
        # 获取当前视野范围内的网格点布尔张量
        # B, W, H
        delta_grid_mask_visible = self.get_img_field()

        # print(self.grid_mask_visible.shape, delta_grid_mask_visible.shape)
        # 更新视野内的点

        self.grid_mask_visible |= delta_grid_mask_visible
        #self.grid_mask_visible = self.grid_mask_visible | delta_grid_mask_visible

        # 删除其中self.grid_mask_obstacle为True的点
        # B, W, H
        #self.grid_mask_visible = self.grid_mask_visible & (~self.grid_mask_obstacle)

    def generate_safe_pos(self):
        """
        从self.points_safe中随机选取batch_size个初始点，返回形状为(batch_size, 2)的张量。
        """
        
        num_safe_points = self.points_safe.shape[0]
        # 随机生成batch_size个索引（允许重复选取）
        indices = torch.randint(low=0, high=num_safe_points, size=(self.batch_size,))
        # 根据索引从self.points_safe中选取对应的点作为初始位置
        return self.points_safe[indices]


    def generate_desire_pos(self, init_pos):
        """
        对于从 generate_safe_pos 生成的初始点，找到 self.points_safe 中距离其最远的点，
        返回形状为 (batch_size, 2) 的张量。
        """
        
        
        # 计算 self.points_safe 中所有点到每个初始点的欧几里得距离
        # 距离矩阵的形状为 (batch_size, num_safe_points)
        dists = torch.cdist(init_pos, self.points_safe)
        
        # 对于每个初始点，找到距离最远的安全点的索引
        max_indices = torch.argmax(dists, dim=1)
        
        # 选取对应的点作为目标点
        return self.points_safe[max_indices]

    def get_nearest_obstacle_vector(self):
        """
        计算每个智能体到最近障碍物的距离向量。
        """
        if self.points_obstacle.shape[0] == 0:
            raise ValueError("No obstacle points available.")
        
        # 计算所有智能体与所有障碍物点的欧几里得距离
        dists = torch.cdist(self.agent.pos.unsqueeze(0), self.points_obstacle.unsqueeze(0)).squeeze(0)  # (batch_size, num_obstacles)
        
        # 找到最近障碍物的索引
        min_indices = torch.argmin(dists, dim=1)  # (batch_size,)
        
        # 计算距离向量（障碍物位置 - 智能体位置）
        nearest_obstacle_positions = self.points_obstacle[min_indices]  # (batch_size, 2)
        distance_vectors = nearest_obstacle_positions - self.agent.pos  # (batch_size, 2)
        
        return distance_vectors  # 返回每个智能体到最近障碍物的距离向量

    def get_invisible_direction_vector(self):
        """
        返回:
        direction_vector_normalized: torch.Tensor, shape (B, 2)，归一化的二维向量，
                                    分量分别为 (horizontal, vertical)。
        """
        B, H, W = self.batch_size, self.H, self.W
        device = self.device

        # 第一次调用时定义 x_idx 与 y_idx，并保存为类的属性；后续直接使用已有属性
        if not hasattr(self, 'x_idx'):
            self.x_idx = torch.arange(W, device=device).view(1, W, 1)
        if not hasattr(self, 'y_idx'):
            self.y_idx = torch.arange(H, device=device).view(1, 1, H)
        x_idx = self.x_idx
        y_idx = self.y_idx

        # 将每个智能体的位置扩展为 (B, 1, 1)
        pos_idx = self.physical_to_matrix(self.agent.pos)  # (B, 2)
        agent_x = pos_idx[:, 0].clone().view(B, 1, 1)
        agent_y = pos_idx[:, 1].clone().view(B, 1, 1)

        # 分别构造左右、上下区域的 mask
        # 左侧区域：所有 x 坐标小于 agent_x
        left_mask = (x_idx < agent_x)         # (B, W, 1) 自动广播到 (B, W, H)
        # 右侧区域：所有 x 坐标大于 agent_x
        right_mask = (x_idx > agent_x)
        # 上方区域：所有 y 坐标大于 agent_y
        up_mask = (y_idx > agent_y)           # (B, 1, H)
        # 下方区域：所有 y 坐标小于 agent_y
        down_mask = (y_idx < agent_y)

        # 分别对四个方向内的访问次数求和
        up_sum    = (self.grid_visit_time * up_mask).sum(dim=(1, 2))      # (B,)
        down_sum  = (self.grid_visit_time * down_mask).sum(dim=(1, 2))
        left_sum  = (self.grid_visit_time * left_mask).sum(dim=(1, 2))
        right_sum = (self.grid_visit_time * right_mask).sum(dim=(1, 2))

        # 利用启发式：访问次数越少，则期望越大；这里采用 1/(次数+1)（避免除零）
        up_desire    = 1.0 / (up_sum + 1.0)
        down_desire  = 1.0 / (down_sum + 1.0)
        left_desire  = 1.0 / (left_sum + 1.0)
        right_desire = 1.0 / (right_sum + 1.0)

        up_desire = up_desire * (self.W // 2 - self.agent.pos[:, 0])
        down_desire = down_desire * (self.agent.pos[:, 0] + self.W // 2)
        right_desire = left_desire * (self.H // 2 - self.agent.pos[:, 1])
        left_desire = right_desire * (self.agent.pos[:, 1] + self.H // 2)
        #print(up_desire[0], down_desire[0], left_desire[0], right_desire[0])

        vertical   = up_desire - down_desire  # (B,)
        horizontal = right_desire - left_desire   # (B,)

        direction_vector = torch.stack([horizontal, vertical], dim=1)  # (B, 2)

        # 归一化（避免除零）
        norm = torch.norm(direction_vector, dim=1, keepdim=True)
        direction_vector_normalized = torch.where(norm > 0, direction_vector / norm, direction_vector)

        return direction_vector_normalized

    def update_acc_attacc(self):
        """
        为每个智能体生成当前时刻加速度和角加速度
        由两个分量合并：
        1. 从 agent.pos 指向 agent.desired_pos，模长为 sqrt(0.1 * max_acc)
        2. obstacle_opp_vector，模长为 sqrt(2 * 0.5 * max_acc * safe_radius)
        """
        max_acc = torch.tensor(self.cfg.agent_cfg.max_acc, device=self.device)
        safe_radius = self.cfg.agent_cfg.safe_radius
        
        # 计算目标方向向量
        direction_vector = self.agent.desired_pos - self.agent.pos  # (B, 2)
        direction_norm = torch.norm(direction_vector, dim=1, keepdim=True) + 1e-8
        normalized_direction_vector = direction_vector / direction_norm
        # print("Normalized direction vector:", normalized_direction_vector[0])
        
        # 计算目标方向的加速度
        acc_magnitude_goal = torch.sqrt(0.2 * max_acc)
        acc_goal = normalized_direction_vector * acc_magnitude_goal  # (B, 2)
        
        # 计算障碍物反方向向量，并归一化
        obstacle_opp_vector =  -self.get_nearest_obstacle_vector()  # (B, 2)
        obstacle_distance = torch.norm(obstacle_opp_vector, dim=1, keepdim=True) + 1e-8
        normalized_obstacle_opp_vector = obstacle_opp_vector / obstacle_distance
        
        # 计算避障加速度
        acc_magnitude_obstacle = torch.sqrt(2 * max_acc * 1 * safe_radius)
        avoid_obstacle_vector = normalized_obstacle_opp_vector * acc_magnitude_obstacle  # (B, 2)

        # 在智能体到障碍物距离大于 safe_radius 时，将避障加速度设为 0
        mask_safe = obstacle_distance > safe_radius
        avoid_obstacle_vector[mask_safe.squeeze()] = 0

        # 计算总加速度
        
        acc = acc_goal + avoid_obstacle_vector  # (B, 2)
        #print(acc_goal[0], avoid_obstacle_vector[0], acc[0])
        self.agent.acc = torch.clamp(acc, min=-max_acc, max=max_acc)

        # 为每个智能体生成角加速度
        mask_change = self.agent.att_acc_timer >= self.agent.att_acc_change_time
        # print(self.agent.att_acc[mask_change].shape, ((torch.rand((mask_change.sum()), device=self.device) * 2 - 1) * self.cfg.agent_cfg.max_att_acc).shape)
        # $$$$$ Do not change att_acc by now
        self.agent.att_acc[mask_change] = (torch.rand((mask_change.sum()), device=self.device) * 2 - 1) * self.cfg.agent_cfg.max_att_acc
        self.agent.att_acc.zero_()
        self.agent.att_acc_timer[mask_change] = 0

        return
    
    def get_desired_pos(self):
        return self.agent.desired_pos
    
    def get_rand_visible_points(self, N:int):
        """
        作用是从每个Batch中采样N个visible的点
        返回一个shape为3,B,N的tensor indices
        indices[0], indices[1], indices[2] 分别代表 batch_idx, x, y
        用例:
        points = self.grid_map.repeat(B, 1, 1, 1)
        v = points[indices[0], indices[1], indices[2], :]
        返回抽样点的物理坐标
        测试方法:
        v = self.grid_mask_visible[indices[0], indices[1], indices[2]]
        print(torch.all(v).item())
        """
        assert N > 0, 'error number'
        W, H, B = self.W, self.H, self.batch_size
        mask = self.grid_mask_visible.view(B, -1)
        K = mask.sum(dim=1, keepdim=True)
        probs = mask.float() / K
        idx = torch.multinomial(probs, N, replacement=False)
        x = idx // H
        y = idx % H
        batch_idx = torch.arange(B).view(-1, 1).expand(-1, N).to(self.device)
        indices = torch.stack([batch_idx, x, y])
        return indices
    
    def get_local_visible_boundary(self, N: int=20):
        """
        角度均匀采样，idx shape为B,2代表每个batch选出N个点的index，配合batch_idx可直接采点，见函数末尾注释用例
        """
        W, H, B = self.W, self.H, self.batch_size

        points = self.grid_map.unsqueeze(0) # 1, H, W, 2
        origins = self.agent.pos.unsqueeze(1).unsqueeze(1) # B, 1, 1, 2

        dp = points - origins
        dx, dy = dp[..., 0], dp[..., 1]
        d = dx**2 + dy**2 # B, H, W
        d = d.unsqueeze(1).expand(-1, N, -1, -1) # B, N, H, W
        
        theta = torch.atan2(dy.float(), dx.float()) # B, H, W
        theta = (theta + 2 * torch.pi) % (2 * torch.pi) # B, H, W

        n = (theta / (2 * torch.pi / N)).long() % N # B, H, W
        dir_mask = (n.unsqueeze(1) == torch.arange(N, device=self.device).view(1, N, 1, 1))
        
        invisible_mask = ~self.grid_mask_visible.unsqueeze(1)
        valid_mask = dir_mask & invisible_mask

        d_masked = torch.where(valid_mask, d, torch.tensor(float('inf'), device=self.device))
        min_d, flat_indices = torch.min(d_masked.view(B, N, -1), dim=2)
        
        x = flat_indices // W
        y = flat_indices % W

        batch_idx = torch.arange(B).unsqueeze(1).expand(B, N)
        idx = torch.stack([x, y], dim=-1)
        # 这块代码用来判断边界点是未知还是障碍物
        # batch_idx = torch.arange(B).unsqueeze(1).expand(B, N)
        # r, c = idx[..., 0], idx[..., 1]
        # gmo = self.grid_mask_obstacle.unsqueeze(0).expand(2, W, H)
        # v = gmo[batch_idx, r, c]
        # print(v)

        # 这块代码用来判断选到的点是否都是未知点
        # batch_idx = torch.arange(B).unsqueeze(1).expand(B, N)
        # r, c = idx[..., 0], idx[..., 1]
        # v = self.grid_mask_visible[batch_idx, r, c]
        # print(v)

        #print(idx.shape)
        return batch_idx, idx

    def generate_local_ground_truth(self, N:int):
        """
            param:
                N (int): 采样点数目

            return:
                dict:
                    - batch_idx, row_idx, col_idx (Tensor): 用来在shape为B,W,H,...中的tensor里采样
                    - is_obstacle (Tensor): 未被障碍物占据的自由空间网格坐标。
                    - coord (Tensor): 采样点物理坐标
                    - dist (Tensor): 采样点相对距离的平方
                    - theta (Tensor): 采样点相对方向
                    - attitude_encode (Tensor): 采样点相对方向编码
                    
            "batch_idx": batch_idx, # B, N
            "row_idx": r, # B, N
            "col_idx": c, # B, N
            "is_obstacle": v, # B, N
            "coord": coord, # B, N, 2
            "dist": dist, # B, N
            "ori": ori, # B, N
            "attitude_encode": att_encode # B, N, 4 
<<<<<<< HEAD

=======
>>>>>>> eba6fc19
        """
        assert N > 0, "num error"
        batch_idx, idx = self.get_local_visible_boundary(N=N)
        r, c = idx[..., 0], idx[..., 1]
        gmo = self.grid_mask_obstacle.unsqueeze(0).expand(self.batch_size, self.W, self.H)
        
        v = gmo[batch_idx, r, c]

        origins = self.agent.pos.unsqueeze(1) # B, 1, 2
        coord = self.grid_map.unsqueeze(0).expand(self.batch_size, self.W, self.H, 2) # B, W, H, 2

        coord = coord[batch_idx, r, c, :] - origins # B, N, 2
        dx, dy = coord[..., 0], coord[..., 1]
        dist = dx**2 + dy**2 # B, N
        ori = torch.atan2(dy.float(), dx.float()) # B, N
        att_encode = attitude_encode(ori.reshape(-1), device=self.device).reshape(self.batch_size, N, -1)
        return {
            "batch_idx": batch_idx, # B, N
            "row_idx": r, # B, N
            "col_idx": c, # B, N
            "is_obstacle": v, # B, N
            "coord": coord, # B, N, 2
            "dist": dist, # B, N
            "ori": ori, # B, N
            "attitude_encode": att_encode # B, N, 4 
        }
<<<<<<< HEAD
        
=======
    
    def generate_global_ground_truth(self, square_size: int):
        """
        随机选取一个给定大小的正方形，计算已知点比总面积作为探索度供网络训练

        参数:
            square_size (int): 正方形的边长。单位为像素

        返回:
            center_coords (torch.Tensor): 正方形中心点的位置坐标，形状为 (B, 2)。
            center_coords_encoded (torch.Tensor): 正方形中心点的编码，形状为 (B, 12)。
            ground_truth (torch.Tensor): 每个正方形的探索度，形状为 (B, )。
        """
        B, H, W = self.batch_size, self.H, self.W
        device = self.device

        # 生成单个中心点坐标（所有 batch 共享）
        center_x = torch.randint(low=square_size // 2, high=W - square_size // 2, size=(1,), device=device)
        center_y = torch.randint(low=square_size // 2, high=H - square_size // 2, size=(1,), device=device)
        center_coords = torch.stack([center_x, center_y], dim=1)  # (1, 2)

        # 计算正方形区域的索引范围
        x_start, x_end = center_x - square_size // 2, center_x + square_size // 2
        y_start, y_end = center_y - square_size // 2, center_y + square_size // 2

        visible_region = self.grid_mask_visible[:, y_start:y_end, x_start:x_end]  # (B, s, s)

        # 计算每个 batch 的可见点数量
        visible_count = visible_region.reshape(B, -1).sum(dim=1)  # (B, )

        # 计算探索度（可见点数 / 区域总像素数）
        ground_truth = visible_count.float() / (square_size * square_size)  # (B, )

        # 将中心点复制到 batch 维度
        center_coords = center_coords.expand(B, -1)  # (B, 2)
        center_coord_encoded = position_encode(center_coords, device=device)


        return center_coords, center_coord_encoded, ground_truth
>>>>>>> eba6fc19
    
    def generate_ground_truth(self, square_size: int):
        """
        调用generate_global_ground_truth和generate_local_ground_truth函数
        """
        # 生成全局的 ground truth
        center_coords, center_coord_encoded, global_gt = self.generate_global_ground_truth(self.cfg.agent_cfg.global_quary_square_size)

        # 生成局部的 ground truth
        local_gt = self.generate_local_ground_truth(self.cfg.agent_cfg.local_query_num)

        gt = {}
        gt["global_explrate"] = global_gt.unsqueeze(-1) # B, 1
        gt["global_query_encode"] = center_coord_encoded
        gt["local_query_encode"] = local_gt["attitude_encode"]
        gt["local_gt_distance"] = local_gt["dist"].unsqueeze(-1) # B, N, 1
        gt["local_gt_obstacle"] = local_gt["is_obstacle"].long()

        return gt
        

    def tmp_generate_ground_truth(self, square_size: int):
        """
        随机选取一个给定大小的正方形，根据 self.grid_mask_obstacle 和 self.grid_mask_visible，
        并行计算并返回正方形中心点的位置坐标和正方形中每一个点是否可见可达的信息。

        参数:
            square_size (int): 正方形的边长。单位为像素

        返回:
            center_coords (torch.Tensor): 正方形中心点的位置坐标，形状为 (B, 2)。
            ground_truth (torch.Tensor): 每个正方形中点的可见可达信息，形状为 (B, square_size, square_size)。
                                        0 表示不可见，1 表示可达，2 表示不可达。
        """
        B, H, W = self.batch_size, self.H, self.W
        device = self.device

        # 生成单个中心点坐标（所有 batch 共享）
        center_x = torch.randint(low=square_size // 2, high=W - square_size // 2, size=(1,), device=device)
        center_y = torch.randint(low=square_size // 2, high=H - square_size // 2, size=(1,), device=device)
        center_coords = torch.stack([center_x, center_y], dim=1)  # (1, 2)

        # 计算正方形区域的索引范围
        x_start, x_end = center_x - square_size // 2, center_x + square_size // 2
        y_start, y_end = center_y - square_size // 2, center_y + square_size // 2

        # print(self.grid_mask_obstacle.shape, self.grid_mask_visible.shape)
        # 直接切片访问正方形区域
        visible_region = self.grid_mask_visible[:, y_start:y_end, x_start:x_end]  # (B, s, s)
        obstacle_region = self.grid_mask_obstacle[y_start:y_end, x_start:x_end]  # (B, s, s)

        # 计算 ground_truth
        ground_truth = torch.zeros((B, square_size, square_size), dtype=torch.int, device=device)
        ground_truth[(visible_region & ~obstacle_region)] = 1  # 可见且可达
        ground_truth[(visible_region & obstacle_region)] = 2  # 可见但不可达

        ground_truth = ground_truth.reshape(B, -1)
        coords_encoded = position_encode(center_coords, device=device)

        # print("ground_truth shape:", ground_truth.shape)
        return coords_encoded, ground_truth
        

    def step(self):
        self.update_acc_attacc()
        self.agent.step()
        #self.update_grid_mask_visible_()
        self.update_grid_mask_visible()


        mask_reset = self.is_collision()
        idx_reset = torch.nonzero(mask_reset, as_tuple=True)[0]
        self.reset_idx(idx_reset)

        
        gt = self.generate_ground_truth(self.cfg.agent_cfg.global_quary_square_size)

        step_output = {}
        step_output["image"], _ = self.get_images()
        step_output["agent_pos_encode"] = pos_encode(self.agent.pos, self.agent.ori, device=self.device)
        step_output["gt"] = gt
        step_output["idx_reset"] = idx_reset

<<<<<<< HEAD
        #_, _ = self.get_local_visible_boundary(N=40)
        _ = self.generate_local_ground_truth(N=40)
=======
        # _, _ = self.get_local_visible_boundary(N=40)
>>>>>>> eba6fc19

        return step_output

    def reset(self, change_map=False):
        if change_map:
            self.map.random_initialize()
            self.init_grid()
        
        idx = torch.arange(self.batch_size, dtype=torch.int64, device=self.device)
        self.reset_idx(idx)
        return 

    def reset_idx(self, idx):
        if len(idx):
            init_pos = self.generate_safe_pos()
            self.agent.reset_idx(idx, init_pos, self.generate_desire_pos(init_pos))
            # 更新已知点mask
            self.grid_mask_visible[idx] = 0
            self.grid_visit_time[idx] = 0

            self.update_grid_mask_visible()
        return<|MERGE_RESOLUTION|>--- conflicted
+++ resolved
@@ -787,6 +787,7 @@
                     - batch_idx, row_idx, col_idx (Tensor): 用来在shape为B,W,H,...中的tensor里采样
                     - is_obstacle (Tensor): 未被障碍物占据的自由空间网格坐标。
                     - coord (Tensor): 采样点物理坐标
+                    - delta_coord (Tensor): 采样点到agent的物理相对坐标
                     - dist (Tensor): 采样点相对距离的平方
                     - theta (Tensor): 采样点相对方向
                     - attitude_encode (Tensor): 采样点相对方向编码
@@ -796,13 +797,10 @@
             "col_idx": c, # B, N
             "is_obstacle": v, # B, N
             "coord": coord, # B, N, 2
+            "delta_coord": dp, # B, N, 2
             "dist": dist, # B, N
             "ori": ori, # B, N
             "attitude_encode": att_encode # B, N, 4 
-<<<<<<< HEAD
-
-=======
->>>>>>> eba6fc19
         """
         assert N > 0, "num error"
         batch_idx, idx = self.get_local_visible_boundary(N=N)
@@ -813,9 +811,10 @@
 
         origins = self.agent.pos.unsqueeze(1) # B, 1, 2
         coord = self.grid_map.unsqueeze(0).expand(self.batch_size, self.W, self.H, 2) # B, W, H, 2
-
-        coord = coord[batch_idx, r, c, :] - origins # B, N, 2
-        dx, dy = coord[..., 0], coord[..., 1]
+        coord = coord[batch_idx, r, c, :]
+
+        dp = coord - origins # B, N, 2
+        dx, dy = dp[..., 0], dp[..., 1]
         dist = dx**2 + dy**2 # B, N
         ori = torch.atan2(dy.float(), dx.float()) # B, N
         att_encode = attitude_encode(ori.reshape(-1), device=self.device).reshape(self.batch_size, N, -1)
@@ -825,13 +824,11 @@
             "col_idx": c, # B, N
             "is_obstacle": v, # B, N
             "coord": coord, # B, N, 2
+            "delta_coord": dp, # B, N, 2
             "dist": dist, # B, N
             "ori": ori, # B, N
             "attitude_encode": att_encode # B, N, 4 
         }
-<<<<<<< HEAD
-        
-=======
     
     def generate_global_ground_truth(self, square_size: int):
         """
@@ -871,7 +868,6 @@
 
 
         return center_coords, center_coord_encoded, ground_truth
->>>>>>> eba6fc19
     
     def generate_ground_truth(self, square_size: int):
         """
@@ -955,12 +951,7 @@
         step_output["gt"] = gt
         step_output["idx_reset"] = idx_reset
 
-<<<<<<< HEAD
-        #_, _ = self.get_local_visible_boundary(N=40)
-        _ = self.generate_local_ground_truth(N=40)
-=======
         # _, _ = self.get_local_visible_boundary(N=40)
->>>>>>> eba6fc19
 
         return step_output
 
