--- conflicted
+++ resolved
@@ -29,12 +29,7 @@
     parser.add_argument("--device", type=str, default="cuda:0", help="设备")
     parser.add_argument("--batch_size", type=int, default=1024, help="测试时的批量大小")
     parser.add_argument("--test_steps", nargs="+", type=int,
-<<<<<<< HEAD
-                        default=[5, 7, 9, 12],
                         # default=[5, 7, 9, 10, 15, 20, 25, 27, 29, 30, 33, 35, 37],
-=======
-                        # default=[5, 7, 9, 10, 15, 20, 25, 27, 29, 30, 33, 35, 37, 45, 55, 65],
->>>>>>> bd76cee0
                         # default=[1, 2, 5, 7, 9, 10, 15, 20, 25],
                         default=[10, 30, 50, 70, 90, 110, 130, 150],
                         help="测试时需要评估的步数列表，要求单调递增")
